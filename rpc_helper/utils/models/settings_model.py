from typing import List, Optional

from pydantic import BaseModel
<<<<<<< HEAD
from typing import Dict, List, Optional
from pathlib import Path


class LoggingConfig(BaseModel):
    """Logging configuration model."""
    log_dir: Optional[Path] = Path("logs/rpc_helper")  # None disables file logging
    console_levels: Dict[str, str] = {
        # Debug levels disabled by default
        "INFO": "stdout",
        "SUCCESS": "stdout",
        "WARNING": "stderr",
        "ERROR": "stderr",
        "CRITICAL": "stderr"
    }
    file_levels: Optional[Dict[str, bool]] = {
        # Debug levels disabled by default
        "INFO": True,
        "SUCCESS": True,
        "WARNING": True,
        "ERROR": True,
        "CRITICAL": True
    }
    module_name: Optional[str] = "RpcHelper"  # Added for module-specific context
    enable_file_logging: bool = True
    enable_console_logging: bool = True
    rotation: str = "6 hours"
    retention: str = "2 days"
    compression: str = "tar.xz"
    format: str = "{time:MMMM D, YYYY > HH:mm:ss!UTC} | {level} | {extra[module]} | Message: {message} | {extra}"  # Use bound module name
=======
>>>>>>> ef9fcb4d


class RPCNodeConfig(BaseModel):
    """RPC node configuration model."""

    url: str


class ConnectionLimits(BaseModel):
    """Connection limits configuration model."""

    max_connections: int = 100
    max_keepalive_connections: int = 50
    keepalive_expiry: int = 300


class RPCConfigBase(BaseModel):
    """Base RPC configuration model."""

    full_nodes: List[RPCNodeConfig]
    archive_nodes: Optional[List[RPCNodeConfig]] = []
    force_archive_blocks: Optional[int] = 0
    retry: int
    request_time_out: int
    connection_limits: ConnectionLimits


class RPCConfigFull(RPCConfigBase):
    """Full RPC configuration model."""

    polling_interval: int
    semaphore_value: int = 20<|MERGE_RESOLUTION|>--- conflicted
+++ resolved
@@ -1,7 +1,6 @@
 from typing import List, Optional
 
 from pydantic import BaseModel
-<<<<<<< HEAD
 from typing import Dict, List, Optional
 from pathlib import Path
 
@@ -32,8 +31,6 @@
     retention: str = "2 days"
     compression: str = "tar.xz"
     format: str = "{time:MMMM D, YYYY > HH:mm:ss!UTC} | {level} | {extra[module]} | Message: {message} | {extra}"  # Use bound module name
-=======
->>>>>>> ef9fcb4d
 
 
 class RPCNodeConfig(BaseModel):
